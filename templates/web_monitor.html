<!DOCTYPE html>
<html>
<head>
    <meta http-equiv="refresh" content="30">
<<<<<<< HEAD
=======
    <script src="https://cdn.jsdelivr.net/npm/sweetalert2@11"></script>

>>>>>>> 69903307
    <style>
        body {
            background-color: #2E2E2E;
            color: white;
            text-align: center;
            font-family: Arial, sans-serif;
            margin: 0;
            padding: 50px 0 0 0; /* Added padding to prevent header overlap */
        }

        header {
            width: 100%;
            padding: 20px 0;
            background-color: #1E1E1E;
            position: fixed;
            top: 0;
            left: 0;
            z-index: 1000;
            box-sizing: border-box;
        }

        h1, h2 {
            margin: 5px 0;
        }

        /* Prevent link color changes */
        a {
            color: #00FF00; /* Default link color */
            text-decoration: none; /* Optional: Remove underline */
        }

        a:visited {
            color: #00FF00; /* Keep the same color when visited */
        }

        a:hover {
            color: #FFD700; /* Change color on hover (e.g., gold) */
        }

        a:active {
            color: #00FF00; /* Keep the same color on active */
        }

        table {
            margin: 0 auto;
            border-collapse: collapse;
            width: 75%;
            max-width: 100%;
        }

        th, td {
            border: 1px solid white;
            padding: 5px;
            text-align: center;
            white-space: nowrap;
        }

        td {
            color: rgba(255, 255, 255, 0.7);
            transition: background-color 0.3s ease, transform 0.2s ease;
        }

        /* Hover Effects */
        td:hover {
            transform: scale(1.05); /* Slightly enlarge on hover */
            box-shadow: 0 0 10px rgba(0, 0, 0, 0.2);
        }


        /* CPU Temp styles */

        /* Warning Pulse Animation */
        @keyframes pulse {
            0% {
                background-color: red;
            }
            100% {
                background-color: lightcoral;
            }
        }

        .cpu_temp_cold {
            color: deepskyblue;
        }

        .cpu_temp_idle {
            color: green;
        }

        .cpu_temp_under-load {
            color: gold;
        }

        .cpu_temp_warning {
            background-color: orange;
            color: black;
        }

        .cpu_temp_dangerous {
            background-color: red;
            color: white;
            animation: pulse 1.5s infinite alternate ease-in-out;
        }

        .cpu_temp_unknown {
            color: gray;
            font-style: italic;
        }

        .red-text {
            color: red;
        }

        /* RSSI dBm quality styles */

        .rssi-excellent {
            background-color: rgba(0, 255, 0, 0.4);
            color: #E0E0E0;
        }

        .rssi-good {
            background-color: rgba(144, 238, 144, 0.4);
            color: #333333;
        }

        .rssi-fair {
            background-color: rgba(255, 255, 0, 0.4);
            color: #333333;
        }

        .rssi-poor {
            background-color: rgba(255, 165, 0, 0.4);
            color: #333333;
        }

        .rssi-very-poor {
            background-color: rgba(255, 0, 0, 0.4);
            color: #E0E0E0;
        }

        .rssi-extremely-poor {
            background-color: rgba(139, 0, 0, 0.4);
            color: #E0E0E0;
        }

        #container {
            text-align: center;
            width: 100%;
            padding: 10px;
            box-sizing: border-box;
            margin-top: 100px; /* Prevent overlap with fixed header */
            margin-bottom: 80px; /* Prevent overlap with fixed footer */
        }

        footer {
            position: fixed;
            bottom: 0;
            left: 0;
            width: 100%;
            text-align: center;
            padding: 10px 0;
            background-color: #2E2E2E;
            color: #D3D3D3;
        }

        @media (max-width: 768px) {
            table {
                width: 100%;
                font-size: 12px;
            }

            h1, h2, h4, h5 {
                font-size: 18px;
            }

            footer p {
                font-size: 12px;
            }
        }
    </style>
    <script>
<<<<<<< HEAD
=======
        /* Add a warning/error alert for miner temps */
        document.addEventListener("DOMContentLoaded", function () {
            const tempCells = document.querySelectorAll("td.cpu_temp_cold, td.cpu_temp_idle, td.cpu_temp_under-load, td.cpu_temp_warning, td.cpu_temp_dangerous");

            tempCells.forEach(cell => {
                let temp = parseFloat(cell.innerText);

                if (temp >= 65 && temp <= 70) {
                    Swal.fire({
                        title: "⚠️ High CPU Temperature",
                        text: `Your CPU temperature is at ${temp}°C. Please monitor your system.`,
                        icon: "warning",
                        confirmButtonText: "OK",
                        timer: 5000
                    });
                } else if (temp > 70 && temp <= 80) {
                    Swal.fire({
                        title: "🚨 Critical CPU Temperature!",
                        text: `Your CPU temperature is dangerously high at ${temp}°C! Immediate action required.`,
                        icon: "error",
                        confirmButtonText: "Understood",
                        showCancelButton: true,
                        cancelButtonText: "Ignore",
                        timer: 8000
                    });
                } else if (temp > 80) {
                    Swal.fire({
                        title: "🔥 Overheating Warning!",
                        text: `Your CPU temperature is extremely high at ${temp}°C! The device may be at risk of damage.`,
                        icon: "error",
                        confirmButtonText: "Shut down system",
                        showCancelButton: true,
                        cancelButtonText: "Ignore",
                        timer: 8000
                    });
                }
            });
        });

>>>>>>> 69903307
        function parseHashRate(value) {
            const units = {
                'TH/s': 1e12,
                'GH/s': 1e9,
                'MH/s': 1e6,
                'KH/s': 1e3,
                'H/s': 1
            };
            const regex = /^([\d.]+)\s*(TH\/s|GH\/s|MH\/s|KH\/s|H\/s)$/;
            const match = value.match(regex);
            if (match) {
                return parseFloat(match[1]) * units[match[2]];
            }
            return 0;
        }

        function parseHash(value) {
            const units = {
                'E': 1e18,
                'P': 1e15,
                'T': 1e12,
                'G': 1e9,
                'M': 1e6,
                'K': 1e3,
                '': 1
            };
            const regex = /^([\d.]+)\s*(E|P|T|G|M|K|)$/;
            const match = value.match(regex);
            if (match) {
                const hash = parseFloat(match[1]) * units[match[2]];
                // console.log(hash);
                return hash;
            }
            return 0;
        }

        function parseShare(value) {
            const parts = value.split('/');
            if (parts.length === 2) {
                return parseInt(parts[1], 10);
            }
            return 0;
        }

        function sortTable(n) {
            var table, rows, switching, i, x, y, shouldSwitch, dir, switchcount = 0;
            table = document.getElementById("dataTable");
            switching = true;
            // Set the sorting direction to ascending:
<<<<<<< HEAD
            dir = "asc"; 
=======
            dir = "asc";
>>>>>>> 69903307
            /* Make a loop that will continue until
            no switching has been done: */
            while (switching) {
                // Start by saying: no switching is done:
                switching = false;
                rows = table.rows;
                /* Loop through all table rows (except the
                first, which contains table headers): */
                for (i = 1; i < (rows.length - 1); i++) {
                    // Start by saying there should be no switching:
                    shouldSwitch = false;
                    /* Get the two elements you want to compare,
                    one from current row and one from the next: */
                    x = rows[i].getElementsByTagName("TD")[n];
                    y = rows[i + 1].getElementsByTagName("TD")[n];
                    /* Check if the two rows should switch place,
                    based on the direction, asc or desc: */
                    if (dir == "asc") {
<<<<<<< HEAD
                        if (n == 1)
                        {
                          if (parseHashRate(x.innerHTML) > parseHashRate(y.innerHTML)) {
                                shouldSwitch = true;
                                break;
                            }
                        }
                        else if(n == 2)
                        {
                          if (parseShare(x.innerHTML) > parseShare(y.innerHTML)) {
                                shouldSwitch = true;
                                break;
                            }
                        }
                        else if(n==3)
                        {
                          if (parseHash(x.innerHTML) > parseHash(y.innerHTML)) {
                                shouldSwitch = true;
                                break;
                            }
                        }
                        else if( n == 7)
                        {
                          if (parseInt(x.innerHTML) > parseInt(y.innerHTML)) {
                                shouldSwitch = true;
                                break;
                            }
                        }
                        else {
                           if (x.innerHTML.toLowerCase() > y.innerHTML.toLowerCase()) {
                            // If so, mark as a switch and break the loop:
                            shouldSwitch = true;
                            break;
                           }
                        }
                    } else if (dir == "desc") {
                        if (n == 1)
                        {
                          if (parseHashRate(x.innerHTML) < parseHashRate(y.innerHTML)) {
                                shouldSwitch = true;
                                break;
                            }
                        }
                        else if(n == 2)
                        {
                          if (parseShare(x.innerHTML) < parseShare(y.innerHTML)) {
                                shouldSwitch = true;
                                break;
                            }
                        }
                        else if(n == 3)
                        {
                          if (parseHash(x.innerHTML) < parseHash(y.innerHTML)) {
                                shouldSwitch = true;
                                break;
                            }
                        }
                        else if( n == 7)
                        {
                          if (parseInt(x.innerHTML) < parseInt(y.innerHTML)) {
                                shouldSwitch = true;
                                break;
                            }
                        }
                        else {
                          if (x.innerHTML.toLowerCase() < y.innerHTML.toLowerCase()) {
                            // If so, mark as a switch and break the loop:
                            shouldSwitch = true;
                            break;
                          }
=======
                        if (n == 1) {
                            if (parseHashRate(x.innerHTML) > parseHashRate(y.innerHTML)) {
                                shouldSwitch = true;
                                break;
                            }
                        } else if (n == 2) {
                            if (parseShare(x.innerHTML) > parseShare(y.innerHTML)) {
                                shouldSwitch = true;
                                break;
                            }
                        } else if (n == 3) {
                            if (parseHash(x.innerHTML) > parseHash(y.innerHTML)) {
                                shouldSwitch = true;
                                break;
                            }
                        } else if (n == 7) {
                            if (parseInt(x.innerHTML) > parseInt(y.innerHTML)) {
                                shouldSwitch = true;
                                break;
                            }
                        } else {
                            if (x.innerHTML.toLowerCase() > y.innerHTML.toLowerCase()) {
                                // If so, mark as a switch and break the loop:
                                shouldSwitch = true;
                                break;
                            }
                        }
                    } else if (dir == "desc") {
                        if (n == 1) {
                            if (parseHashRate(x.innerHTML) < parseHashRate(y.innerHTML)) {
                                shouldSwitch = true;
                                break;
                            }
                        } else if (n == 2) {
                            if (parseShare(x.innerHTML) < parseShare(y.innerHTML)) {
                                shouldSwitch = true;
                                break;
                            }
                        } else if (n == 3) {
                            if (parseHash(x.innerHTML) < parseHash(y.innerHTML)) {
                                shouldSwitch = true;
                                break;
                            }
                        } else if (n == 7) {
                            if (parseInt(x.innerHTML) < parseInt(y.innerHTML)) {
                                shouldSwitch = true;
                                break;
                            }
                        } else {
                            if (x.innerHTML.toLowerCase() < y.innerHTML.toLowerCase()) {
                                // If so, mark as a switch and break the loop:
                                shouldSwitch = true;
                                break;
                            }
>>>>>>> 69903307
                        }
                    }
                }
                if (shouldSwitch) {
                    rows[i].parentNode.insertBefore(rows[i + 1], rows[i]);
                    switching = true;
                    // Each time a switch is done, increase this count by 1:
<<<<<<< HEAD
                    switchcount ++;      
=======
                    switchcount++;
>>>>>>> 69903307
                } else {
                    if (switchcount == 0 && dir == "asc") {
                        dir = "desc";
                        switching = true;
                    }
                }
            }
        }
    </script>
</head>
<body>
<header>
    <h1>NMController Web Monitor</h1>
    <h2 style="color: #00FF00;">Total Hash rate: {{ totalHash }}</h2>
</header>

<div id="container">
    <table id="dataTable">
        <tr>
            <th onclick="sortTable(0)">IP</th>
            <th onclick="sortTable(1)">Hash Rate</th>
            <th onclick="sortTable(2)">Share<br>(Reject/Accept)</th>
            <th onclick="sortTable(3)">Last Diff</th>
            <th>Best Diff</th>
            <th>Valid</th>
            <th>Temp</th>
            <th onclick="sortTable(7)">RSSI<br>(dBm)</th>
            <th>Free<br>Heap</th>
            <th>Version</th>
            <th>Uptime</th>
            <th>Last<br>Seen</th>
        </tr>
        {% for row in result %}
            <tr>
                <td><a href="http://{{ row[0] }}" target="_blank" rel="noopener noreferrer">{{ row[0] }}</a></td>
                <!-- <td class="{% if row[2] == 0 %}red-text{% endif %}"> -->
                <td>{{ row[2] }}</td>
                <td style="text-align: right;">{{ row[3] }}</td>
                <td>{{ row[13] }}</td>
                <td>{{ row[5] }}</td>
                <td>{{ row[6] }}</td>
                <td class="{% if row[7] < 30 %}cpu_temp_cold
                           {% elif 30 <= row[7] <= 45 %}cpu_temp_idle
                           {% elif 45 <= row[7] <= 70 %}cpu_temp_under-load
                           {% elif 70 <= row[7] <= 80 %}cpu_temp_warning
                           {% elif row[7] > 80 %}cpu_temp_dangerous
                           {% else %}cpu_temp_unknown{% endif %}">
                    {{ row[7]|float|round(1) }}℃
                </td>
                <td class="
                  {% if row[8] >= -50 %}
                    rssi-excellent
                  {% elif row[8] >= -60 %}
                    rssi-good
                  {% elif row[8] >= -67 %}
                    rssi-fair
                  {% elif row[8] >= -70 %}
                    rssi-poor
                  {% elif row[8] >= -80 %}
                    rssi-very-poor
                  {% else %}
                    rssi-extremely-poor
                  {% endif %}
                ">
                    {{ row[8] }}
                </td>
                <td>{{ row[9]|float|round(2) }}</td>
                <td class="{% if row[10].endswith('*') %}red-text{% endif %}">{{ row[10] }}</td>
                <td>{{ row[11] }}</td>
                <td>{{ row[12] }}</td>
            </tr>
        {% endfor %}
    </table>

    <div style="text-align: center; margin-top: 20px;">
        <h5 style="color: white;">* Latest firmware version is <a
                href="https://github.com/NMminer1024/NMMiner/releases/latest" target="_blank" rel="noopener noreferrer"
                style="color: #00FF00; text-decoration: none;">{{ latest_version }}</a></h5>
    </div>

    <div style="text-align: center; margin-top: 20px;">
        <h4 style="color: #FFD700;">{{ btc_price_source }} BTC/USD: ${{ "{:,}".format(btc_price) }}<br> Block
            Reward: {{ block_reward }} BTC
            (${{ "{:,}".format(reward_value) }})</h4>
    </div>
</div>

<footer>
    <p style="margin: 0;">&copy; 2024 NMTech Copyright Reserved |
        <a href="https://github.com/NMminer1024/NMMiner" target="_blank" rel="noopener noreferrer"
           style="color: #00FF00; text-decoration: none;">GitHub</a></p>
</footer>
</body>
</html><|MERGE_RESOLUTION|>--- conflicted
+++ resolved
@@ -2,11 +2,7 @@
 <html>
 <head>
     <meta http-equiv="refresh" content="30">
-<<<<<<< HEAD
-=======
     <script src="https://cdn.jsdelivr.net/npm/sweetalert2@11"></script>
-
->>>>>>> 69903307
     <style>
         body {
             background-color: #2E2E2E;
@@ -188,8 +184,6 @@
         }
     </style>
     <script>
-<<<<<<< HEAD
-=======
         /* Add a warning/error alert for miner temps */
         document.addEventListener("DOMContentLoaded", function () {
             const tempCells = document.querySelectorAll("td.cpu_temp_cold, td.cpu_temp_idle, td.cpu_temp_under-load, td.cpu_temp_warning, td.cpu_temp_dangerous");
@@ -229,7 +223,6 @@
             });
         });
 
->>>>>>> 69903307
         function parseHashRate(value) {
             const units = {
                 'TH/s': 1e12,
@@ -279,11 +272,7 @@
             table = document.getElementById("dataTable");
             switching = true;
             // Set the sorting direction to ascending:
-<<<<<<< HEAD
             dir = "asc"; 
-=======
-            dir = "asc";
->>>>>>> 69903307
             /* Make a loop that will continue until
             no switching has been done: */
             while (switching) {
@@ -302,78 +291,6 @@
                     /* Check if the two rows should switch place,
                     based on the direction, asc or desc: */
                     if (dir == "asc") {
-<<<<<<< HEAD
-                        if (n == 1)
-                        {
-                          if (parseHashRate(x.innerHTML) > parseHashRate(y.innerHTML)) {
-                                shouldSwitch = true;
-                                break;
-                            }
-                        }
-                        else if(n == 2)
-                        {
-                          if (parseShare(x.innerHTML) > parseShare(y.innerHTML)) {
-                                shouldSwitch = true;
-                                break;
-                            }
-                        }
-                        else if(n==3)
-                        {
-                          if (parseHash(x.innerHTML) > parseHash(y.innerHTML)) {
-                                shouldSwitch = true;
-                                break;
-                            }
-                        }
-                        else if( n == 7)
-                        {
-                          if (parseInt(x.innerHTML) > parseInt(y.innerHTML)) {
-                                shouldSwitch = true;
-                                break;
-                            }
-                        }
-                        else {
-                           if (x.innerHTML.toLowerCase() > y.innerHTML.toLowerCase()) {
-                            // If so, mark as a switch and break the loop:
-                            shouldSwitch = true;
-                            break;
-                           }
-                        }
-                    } else if (dir == "desc") {
-                        if (n == 1)
-                        {
-                          if (parseHashRate(x.innerHTML) < parseHashRate(y.innerHTML)) {
-                                shouldSwitch = true;
-                                break;
-                            }
-                        }
-                        else if(n == 2)
-                        {
-                          if (parseShare(x.innerHTML) < parseShare(y.innerHTML)) {
-                                shouldSwitch = true;
-                                break;
-                            }
-                        }
-                        else if(n == 3)
-                        {
-                          if (parseHash(x.innerHTML) < parseHash(y.innerHTML)) {
-                                shouldSwitch = true;
-                                break;
-                            }
-                        }
-                        else if( n == 7)
-                        {
-                          if (parseInt(x.innerHTML) < parseInt(y.innerHTML)) {
-                                shouldSwitch = true;
-                                break;
-                            }
-                        }
-                        else {
-                          if (x.innerHTML.toLowerCase() < y.innerHTML.toLowerCase()) {
-                            // If so, mark as a switch and break the loop:
-                            shouldSwitch = true;
-                            break;
-                          }
-=======
                         if (n == 1) {
                             if (parseHashRate(x.innerHTML) > parseHashRate(y.innerHTML)) {
                                 shouldSwitch = true;
@@ -428,7 +345,6 @@
                                 shouldSwitch = true;
                                 break;
                             }
->>>>>>> 69903307
                         }
                     }
                 }
@@ -436,11 +352,7 @@
                     rows[i].parentNode.insertBefore(rows[i + 1], rows[i]);
                     switching = true;
                     // Each time a switch is done, increase this count by 1:
-<<<<<<< HEAD
-                    switchcount ++;      
-=======
                     switchcount++;
->>>>>>> 69903307
                 } else {
                     if (switchcount == 0 && dir == "asc") {
                         dir = "desc";
